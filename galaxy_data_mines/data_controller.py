# Data Storage and Organization Class
#
# This class serves as an import, organization, and processing tool for NED
# and SIMBAD data.
#
# Possible data sources:
# - local - on machine datasets
# - remote - via astroquery quieries to NED and SIMBAD
#

from .match_stats import MatchStats
from astropy.table import Table, Column, hstack, vstack
from astroquery.simbad import Simbad
from astroquery.ned import Ned
from astropy import units as u
from astropy.coordinates import SkyCoord, match_coordinates_sky, get_icrs_coordinates
from astropy.coordinates.name_resolve import sesame_database, NameResolveError
from astropy.io import fits

import matplotlib.pyplot as plt
import logging
import warnings
# from astropy.table import Table, Column, hstack, vstack


class DataController:

    ned_to_simbad_cond_dict = {
        "*": "*",
        "**": "**",
        "*Ass": "As*",
        "*Cl": "Cl*",
        "AbLS": "ALS",
        "Blue*": ("BS*", "s*b"),
        "C*": "C*",
        "EmLS": ("Em*", "EmG"),  # Emission line source could be galaxy or star...
        "EmObj": "EmO",
        "exG*": "*",
        "Flare*": "Fl*",
        "G": "G",
        "GammaS": "gam",
        "GClstr": "ClG",
        "GGroup": "GrG",
        "GPair": "PaG",
        "GTrpl": "GrG",  # Triple not exactly the same as a group..
        "G_Lens": "LeG",
        "HII": "HII",
        "IrS": "IR",
        "MCld": "MoC",
        "Neb": "Cld",
        "Nova": "No*",
        "Other": ("?", "err"),  # unknown or non-existent
        "PN": "PN",
        "PofG": "PoG",
        "Psr": "Psr",
        "QGroup": "",  # not too common
        "QSO": "QSO",
        "Q_Lens": "LeQ",
        "RadioS": "Rad",
        "Red*": ("RG*", "s*r"),
        "RfN": "RNe",
        "SN": "SN*",
        "SNR": "SNR",
        "UvES": "UV",
        "UvS": "UV",
        "V*": "V*",
        "VisS": "",  # no direct match found
        "WD*": "WD*",
        "WR*": "WR*",
        "XrayS": "X",
        # Generally, SIMBAD does not distinguish between "Galactic"
        # variants of objects
        "!*": "*",
        "!**": "**",
        "!*Ass": "As*",
        "!*Cl": "Cl*",
        "!Blue*": ("BS*", "s*b"),
        "!C*": "C*",
        "!EmObj": "EmO",
        "!Flar*": "Fl*",
        "!HII": "HII",
        "!MCld": "MoC",
        "!Neb": "GNe",
        "!Nova": "No*",
        "!PN": "PN",
        "!Psr": "Psr",
        "!RfN": "RNe",
        "!Red*": ("RG*", "s*r"),
        "!SN": "SN*",
        "!SNR": "SNR",
        "!V*": "V*",
        "!WD*": "WD*",
        "!WR*": "WR*"}

    simbad_std_to_cond = {
        "Unknown": "?",
        "Transient": "ev",
        "Radio": "Rad",
        "Radio(m)": "mR",
        "Radio(cm)": "cm",
        "Radio(mm)": "mm",
        "Radio(sub-mm)": "smm",
        "HI": "HI",
        "radioBurst": "rB",
        "Maser": "Mas",
        "IR": "IR",
        "IR>30um": "FIR",
        "IR<10um": "NIR",
        "Red": "red",
        "RedExtreme": "ERO",
        "Blue": "blu",
        "UV": "UV",
        "X": "X",
        "ULX?": "UX?",
        "ULX": "ULX",
        "gamma": "gam",
        "gammaBurst": "gB",
        "Inexistent": "err",
        "Gravitation": "grv",
        "LensingEv": "Lev",
        "Candidate_LensSystem": "LS?",
        "Candidate_Lens": "Le?",
        "Possible_lensImage": "LI?",
        "GravLens": "gLe",
        "GravLensSystem": "gLS",
        "Candidates": "..?",
        "Possible_G": "G?",
        "Possible_SClG": "SC?",
        "Possible_ClG": "C?G",
        "Possible_GrG": "Gr?",
        "Possible_As*": "As?",
        "Candidate_**": "**?",
        "Candidate_EB*": "EB?",
        "Candidate_Symb*": "Sy?",
        "Candidate_CV*": "CV?",
        "Candidate_Nova": "No?",
        "Candidate_XB*": "XB?",
        "Candidate_LMXB": "LX?",
        "Candidate_HMXB": "HX?",
        "Candidate_Pec*": "Pec?",
        "Candidate_YSO": "Y*?",
        "Candidate_pMS*": "pr?",
        "Candidate_TTau*": "TT?",
        "Candidate_C*": "C*?",
        "Candidate_S*": "S*?",
        "Candidate_OH": "OH?",
        "Candidate_CH": "CH?",
        "Candidate_WR*": "WR?",
        "Candidate_Be*": "Be?",
        "Candidate_Ae*": "Ae?",
        "Candidate_HB*": "HB?",
        "Candidate_RRLyr": "RR?",
        "Candidate_Cepheid": "Ce?",
        "Candidate_RGB*": "RB?",
        "Candidate_SG*": "sg?",
        "Candidate_RSG*": "s?r",
        "Candidate_YSG*": "s?y",
        "Candidate_BSG*": "s?b",
        "Candidate_AGB*": "AB?",
        "Candidate_LP*": "LP?",
        "Candidate_Mi*": "Mi?",
        "Candiate_sr*": "sv?",
        "Candidate_post-AGB*": "pA?",
        "Candidate_BSS": "BS?",
        "Candidate_Hsd": "HS?",
        "Candidate_WD*": "WD?",
        "Candidate_NS": "N*?",
        "Candidate_BH": "BH?",
        "Candidate_SN*": "SN?",
        "Candidate_low-mass*": "LM?",
        "Candidate_brownD*": "BD?",
        "multiple_object": "mul",
        "Region": "reg",
        "Void": "vid",
        "SuperClG": "SCG",
        "ClG": "ClG",
        "GroupG": "GrG",
        "Compact_Gr_G": "CGG",
        "PairG": "PaG",
        "IG": "IG",
        "Cl*?": "C?*",
        "GlCl?": "Gl?",
        "Cl*": "Cl*",
        "GlCl": "GlC",
        "OpCl": "OpC",
        "Assoc*": "As*",
        "Stream*": "St*",
        "MouvGroup": "MGr",
        "**": "**",
        "EB*": "EB*",
        "EB*Algol": "Al*",
        "EB*betLyr": "bL*",
        "EB*WUMa": "WU*",
        "EB*Planet": "EP*",
        "SB*": "SB*",
        "EllipVar": "El*",
        "Symbiotic*": "Sy*",
        "CataclyV*": "CV*",
        "DQHer": "DQ*",
        "AMHer": "AM*",
        "Nova-like": "NL*",
        "Nova": "No*",
        "DwarfNova": "DN*",
        "XB": "XB*",
        "LMXB": "LXB",
        "HMXB": "HXB",
        "ISM": "ISM",
        "PartofCloud": "PoC",
        "PN?": "PN?",
        "ComGlob": "CGb",
        "Bubble": "bub",
        "EmObj": "EmO",
        "Cloud": "Cld",
        "GalNeb": "GNe",
        "BrNeb": "BNe",
        "DkNeb": "DNe",
        "RfNeb": "RNe",
        "MolCld": "MoC",
        "Globule": "glb",
        "denseCore": "cor",
        "SFregion": "SFR",
        "HVCld": "HVC",
        "HII": "HII",
        "PN": "PN",
        "HIshell": "sh",
        "SNR?": "SR?",
        "SNR": "SNR",
        "Circumstellar": "cir",
        "outflow?": "of?",
        "Outflow": "out",
        "HH": "HH",
        "Star": "*",
        "*inCl": "*iC",
        "*inNeb": "*iN",
        "*inAssoc": "*iA",
        "*in**": "*i*",
        "V*?": "V*?",
        "Pec*": "Pe*",
        "HB*": "HB*",
        "YSO": "Y*O",
        "Ae*": "Ae*",
        "Em*": "Em*",
        "Be*": "Be*",
        "BlueStraggler": "BS*",
        "RGB*": "RG*",
        "AGB*": "AB*",
        "C*": "C*",
        "S*": "S*",
        "SG*": "sg*",
        "RedSG*": "s*r",
        "YellowSG*": "s*y",
        "BlueSG*": "s*b",
        "HotSubdwarf": "HS*",
        "post-AGB*": "pA*",
        "WD*": "WD*",
        "pulsWD*": "ZZ*",
        "low-mass*": "LM*",
        "brownD*": "BD*",
        "Neutron*": "N*",
        "OH/IR": "OH*",
        "CH": "CH*",
        "pMS*": "pr*",
        "TTau*": "TT*",
        "WR*": "WR*",
        "PM*": "PM*",
        "HV*": "HV*",
        "V*": "V*",
        "Irregular_V*": "Ir*",
        "Orion_V*": "Or*",
        "Rapid_Irreg_V*": "RI*",
        "Eruptive*": "Er*",
        "Flare*": "Fl*",
        "FUOr": "FU*",
        "Erupt*RCrB": "RC*",
        "RCrB_Candidate": "RC?",
        "RotV*": "Ro*",
        "RotV*alf2CVn": "a2*",
        "Pulsar": "Psr",
        "BYDra": "BY*",
        "RSCVn": "RS*",
        "PulsV*": "Pu*",
        "RRLyr": "RR*",
        "Cepheid": "Ce*",
        "PulsV*delSct": "dS*",
        "PulsV*RVTau": "RV*",
        "PulsV*WVir": "WV*",
        "PulsV*bCep": "bC*",
        "deltaCep": "cC*",
        "gammaDor": "gD*",
        "pulsV*SX": "SX*",
        "LPV*": "LP*",
        "Mira": "Mi*",
        "semi-regV*": "sr*",
        "SN": "SN*",
        "Sub-stellar": "su*",
        "Planet?": "Pl?",
        "Planet": "Pl",
        "Galaxy": "G",
        "PartofG": "PoG",
        "GinCl": "GiC",
        "BClG": "BiC",
        "GinGroup": "GiG",
        "GinPair": "GiP",
        "High_z_G": "HzG",
        "AbsLineSystem": "ALS",
        "Ly-alpha_ALS": "LyA",
        "DLy-alpha_ALS": "DLA",
        "metal_ALS": "mAL",
        "Ly-limit_ALS": "LLS",
        "Broad_ALS": "BAL",
        "RadioG": "rG",
        "HII_G": "H2G",
        "LSB_G": "LSB",
        "AGN_Candidate": "AG?",
        "QSO_Candidate": "Q?",
        "Blazar_Candidate": "Bz?",
        "BLLac_Candidate": "BL?",
        "EmG": "EmG",
        "StarburstG": "SBG",
        "BlueCompG": "bCG",
        "LensedImage": "LeI",
        "LensedG": "LeG",
        "LensedQ": "LeQ",
        "AGN": "AGN",
        "LINER": "LIN",
        "Seyfert": "SyG",
        "Seyfert_1": "Sy1",
        "Seyfert_2": "Sy2",
        "Blazar": "Bla",
        "BLLac": "BLL",
        "OVV": "OVV",
        "QSO": "QSO",
    }

    candidate_dict = {
        "ULX": "UX?",
        "gLS": "LS?",
        "gLe": "Le?",
        "LeI": "LI?",
        "G": "G?",
        "SCG": "SC?",
        "ClG": "C?G",
        "GrG": "Gr?",
        "**": "**?",
        "EB*": "EB?",
        "Sy*": "Sy?",
        "CV*": "CV?",
        "No*": "No?",
        "XB*": "XB?",
        "LXB": "LX?",
        "HXB": "HX?",
        "Pe*": "Pec?",
        "Y*O": "Y*?",
        "pr*": "pr?",
        "TT*": "TT?",
        "C*": "C*?",
        "S*": "S*?",
        "OH*": "OH?",
        "CH*": "CH?",
        "WR*": "WR?",
        "Be*": "Be?",
        "Ae*": "Ae?",
        "HB*": "HB?",
        "RR*": "RR?",
        "Ce*": "Ce?",
        "RG*": "RB?",
        "sg*": "sg?",
        "s*r": "s?r",
        "s*y": "s?y",
        "s*b": "s?b",
        "AB*": "AB?",
        "LP*": "LP?",
        "Mi*": "Mi?",
        "sr*": "sv?",
        "pA*": "pA?",
        "BS*": "BS?",
        "WD*": "WD?",
        "N*": "N*?",
        "SN*": "SN?",
        "LM*": "LM?",
        "BD*": "BD?",
        "Cl*": "C?*",
        "GlC": "Gl?",
        "PN": "PN?",
        "SNR": "SR?",
        "out": "of?",
        "V*": "V*?",
        "RC*": "RC?",
        "Pl": "Pl?",
        "AGN": "AG?",
        "QSO": "Q?",
        "Bla": "Bz?",
        "BLL": "BL?",
    }

<<<<<<< HEAD
    def __init__(self, st):
=======
    simbad_table_cols = ["MAIN_ID", "OTYPE", "RA_d", "DEC_d"]
    simbad_table_dtypes = ["object","object","float64","float64"]

    def __init__(self):
>>>>>>> 0ee4375c
        self.combined_table = None
        self.stats = MatchStats(template_file=st)

    @staticmethod
    def ned_to_simbad(ned_entry):
        if type(ned_entry) is bytes:
            ned_entry = ned_entry.decode("utf-8")

        if ned_entry == "":
            logging.info("Empty string was passed as NED object type.")
            return ""

        return DataController.ned_to_simbad_cond_dict[ned_entry]

    @staticmethod
    def simbad_long_to_small(simbad_std):
        if type(simbad_std) is bytes:
            simbad_std = simbad_std.decode("utf-8")

        if simbad_std == "":
            logging.info("Empty string was passed as SIMBAD object type.\
            SIMBAD must not have given this object a classification.")
            return ""

        return DataController.simbad_std_to_cond[simbad_std]

    @staticmethod
    def candidate_match(non_candidate):
        if type(non_candidate) is bytes:
            non_candidate = non_candidate.decode("utf-8")

        if non_candidate == "":
            logging.info("Empty string was passed during candidate lookup.")
            return ""

        return DataController.candidate_dict[non_candidate]

    def query_region_by_name(self, objectname, match_tol=1.0, obj_radius=1.0):  # match_tol in arcsec
        '''
        Fetch remote data from NED and SIMBAD matching coordinates and build table.
        '''
        # Create custom query objects.
        customSimbad = Simbad()
        customNed = Ned()

        # Log SIMBAD votable (changeable) fields.
        logging.debug("SIMBAD votable fields")
        logging.debug(customSimbad.get_votable_fields())

        customSimbad.remove_votable_fields('coordinates')
        # customSimbad.add_votable_fields("otype(3)", "ra(d)", "dec(d)")
        customSimbad.add_votable_fields("otype", "ra(d)", "dec(d)")

        # Download object data from both SIMBAD and NED.
        logging.info("Querying SIMBAD and NED for region {}".format(objectname))

<<<<<<< HEAD
        # Resolve the object name into sky coordinate using NED
=======
 	# Resolve the object name into sky coordinate using NED
>>>>>>> 0ee4375c
        # ensures that NED and SIMBAD searches are using the same position
        sesame_database.set('ned')
        try:
            objectcoords = get_icrs_coordinates(objectname)
        except NameResolveError:
<<<<<<< HEAD
            logging.info("Name resolution failed.")
            return
=======
             logging.info("Name resolution failed.")
             return
>>>>>>> 0ee4375c

        logging.info("Name resolved to coordinates {}".format(objectcoords))

        # SIMBAD
        logging.info("SIMBAD is currently being queried...")
        with warnings.catch_warnings(): # suppress warnings generated by SIMBAD query
            warnings.simplefilter("ignore")
            simbad_table = customSimbad.query_region(objectcoords, radius=obj_radius*u.arcmin)
        # workaround. If SIMBAD query finds nothing, returns None but we want a zero-length table
        if type(simbad_table) is not Table:
            logging.debug("No SIMBAD objects")
            simbad_table = Table(data=None,
                                   names=DataController.simbad_table_cols,
                                   dtype=DataController.simbad_table_dtypes,
                                   masked=True)
        logging.info("SUCCESS: SIMBAD Data retrieved.")

        # NED
        logging.info("NED is currently being queried...")
        ned_table = Ned.query_region(objectcoords, radius=obj_radius*u.arcmin)
        logging.info("SUCCESS: NED Data retrieved.")

        # Save some query stats.
        self.stats.query_name = objectname
        self.stats.sim_count = len(simbad_table)
        self.stats.ned_count = len(ned_table)

        # process tables
        ned_table = self.reformat_table(ned_table,
                                        keepcolsifpresent=['Object Name',
                                                           # cover NED changing names of cols
                                                           'RA(deg)',
                                                           'RA',
                                                           'DEC(deg)',
                                                           'DEC',
                                                           'Type'],
                                        old_name='Object Name', new_name='Name_N',
                                        old_type='Type', new_type='Type_N')

        logging.info("Reformatting tables.")
        simbad_table = self.reformat_table(simbad_table,
                                           keepcolsifpresent=["MAIN_ID", "RA_d", "DEC_d", "OTYPE"],
                                           old_name='MAIN_ID', new_name='Name_S',
                                           old_type='OTYPE', new_type='Type_S')

        logging.info("Building sky coordinates.")
        # Build SkyCoord from appropriate ned and simbad col's with matching units
        ned_coo = SkyCoord(ra=ned_table['RA(deg)'], dec=ned_table['DEC(deg)'])
        sim_coo = SkyCoord(ra=simbad_table['RA_d'], dec=simbad_table['DEC_d'])

        logging.info("Finding object matches.")
        # Find object matches
        if len(ned_coo)> 0 and len(sim_coo) > 0:
            matched_ned, matched_sim, ned_only, sim_only = self.symmetric_match_sky_coords_v2(
                ned_coo, sim_coo, match_tol*u.arcsec)
        else:
             matched_ned = []
             matched_sim = []
             ned_only = []
             sim_only = []
        logging.debug("")
        logging.debug("Matched NED rows:")
        logging.debug(ned_table[matched_ned])
        logging.debug("Matched SIMBAD rows:")
        logging.debug(simbad_table[matched_sim])
        logging.debug("")

        self.stats.overlap_count = len(matched_ned)

        # Explore results
        logging.debug("Matched NED:")
        logging.debug(matched_ned)
        logging.debug("Matched SIMBAD")
        logging.debug(matched_sim)
        logging.debug("NED ONLY")
        logging.debug(ned_only)
        logging.debug("SIMBAD ONLY")
        logging.debug(sim_only)

        # Generate the matched table and save the result.
        logging.info("Building combined table.")
        matched_table = hstack(
            [ned_table[matched_ned], simbad_table[matched_sim]],
            join_type='outer',
            metadata_conflicts='silent')  # Hide the metadata warning.
        self.combined_table = matched_table

    def query_region_by_coord(self, coord_type, RA, DEC):
        pass

    def reformat_table(self, table, keepcolsifpresent, old_name, new_name, old_type, new_type):
        '''Reformat NED or SIMBAD catalog to make more intercompatible'''

        ra_dec_cols = ['RA(deg)', 'DEC(deg)', 'RA', 'DEC', 'RA_d', 'DEC_d']

        # Just keep selected columns.
        keepcols = []
        if keepcolsifpresent != None:
            for col in keepcolsifpresent:
                if col in table.colnames:
                    keepcols.append(col)
            table = table[keepcols]

        # Change units for RA/DEC.
        for col in ra_dec_cols:
            if col in table.colnames:
                table[col].unit = u.degree

        # Change ID for name & type columns.
        table.rename_column(old_name, new_name)
        table.rename_column(old_type, new_type)

        # If ned name changes, revert to consistent name.
        if 'DEC' in table.colnames:
            table.rename_column('DEC', 'DEC(deg)')
        if 'RA' in table.colnames:
            table.rename_column('RA', 'RA(deg)')

        return(table)

    def symmetric_match_sky_coords(self, coord1, coord2, tolerance):
        '''produce the symmetric match of coord1 to coord2
           output:
           index1_matched: index into coord1 for matched objects
           index2_matched: index into coord2 for matches of objects in index1_matched
           index1_unmatch: indices for unmatched objects in coord1
           index2_unmatch: indices for unmatched objects in coord2
        '''
        closest_2to1, sep2d_2to1, sep3d = match_coordinates_sky(
            coord1, coord2)  # indices for "coord2" for closest match to each coord1. len = len(coord1)
        # location in coord1 for closest match to each coord2. len = len(coord2)
        closest_1to2, sep2d_1to2, sep3d = match_coordinates_sky(coord2, coord1)

        index1_matched = []
        index2_matched = []
        index1_unmatched = []
        index2_unmatched = []

        logging.debug("DEBUG STATEMENTS:")
        logging.debug("tolerance = {}".format(tolerance))
        logging.debug("len(sep2d_2to1) = {}".format(len(sep2d_2to1)))
        logging.debug("len(sep2d_1to2) = {}".format(len(sep2d_1to2)))
        logging.debug("len(closest_2to1) = {}".format(len(closest_2to1)))
        logging.debug("len(closest_1to2) = {}".format(len(closest_1to2)))
        logging.debug("len(coord1) = {}".format(len(coord1)))
        logging.debug("len(coord2) = {}".format(len(coord2)))

        for i in range(0, len(coord1)):  # doubtless there is a more Pythonic way to do this..
            # not sure this condition covers all of the possible corner cases. But good enough.
            logging.debug("-------------------")
            logging.debug("iteration i = {}".format(i))
            logging.debug("-------------------")
            # logging.debug("sep2d_1to2[i] = {}".format(sep2d_1to2[i]))
            # logging.debug("closest_1to2[i] = {}".format(closest_1to2[i]))

            if sep2d_1to2[i] < tolerance and i == closest_2to1[closest_1to2[i]]:
                index1_matched.append(i)
                index2_matched.append(closest_2to1[i])
            else:
                index1_unmatched.append(i)

        for j in range(0, len(coord2)):
            if j not in index2_matched:
                index2_unmatched.append(j)

        return(index1_matched, index2_matched, index1_unmatched, index2_unmatched)

    def symmetric_match_sky_coords_v2(self, coord1, coord2, tolerance):
        '''produce the symmetric match of coord1 to coord2
           output:
           index1_matched: index into coord1 for matched objects
           index2_matched: index into coord2 for matches of objects in index1_matched
           index1_unmatch: indices for unmatched objects in coord1
           index2_unmatch: indices for unmatched objects in coord2
        '''
        closest_2to1, sep2d_2to1, sep3d = match_coordinates_sky(
            coord1, coord2)  # indices for "coord2" for closest match to each coord1. len = len(coord1)
        # location in coord1 for closest match to each coord2. len = len(coord2)
        closest_1to2, sep2d_1to2, sep3d = match_coordinates_sky(coord2, coord1)

        index1_matched = []
        index2_matched = []
        index1_unmatched = []
        index2_unmatched = []

        logging.debug("DEBUG STATEMENTS:")
        logging.debug("tolerance = {}".format(tolerance))
        logging.debug("len(sep2d_2to1) = {}".format(len(sep2d_2to1)))
        logging.debug("len(sep2d_1to2) = {}".format(len(sep2d_1to2)))
        logging.debug("len(closest_2to1) = {}".format(len(closest_2to1)))
        logging.debug("len(closest_1to2) = {}".format(len(closest_1to2)))
        logging.debug("len(coord1) = {}".format(len(coord1)))
        logging.debug("len(coord2) = {}".format(len(coord2)))

        # ----------- Matt's attempt ----------- #
        # -------------------------------------- #

        if len(coord1) < len(coord2):
            shortest_len = len(coord1)
            longest_len = len(coord2)
            shortest = "coord1"
            longest = "coord2"
        else:
            shortest_len = len(coord2)
            longest_len = len(coord1)
            shortest = "coord2"
            longest = "coord1"

        i = 0
        while i < shortest_len:
            if shortest == "coord1":
                if sep2d_2to1[i] < tolerance and i == closest_1to2[closest_2to1[i]]:
                    index1_matched.append(i)
                    index2_matched.append(closest_2to1[i])
                else:
                    index1_unmatched.append(i)

            elif shortest == "coord2":
                if sep2d_1to2[i] < tolerance and i == closest_2to1[closest_1to2[i]]:
                    index2_matched.append(i)
                    index1_matched.append(closest_1to2[i])
            i += 1

        for j in range(longest_len):
            if longest == "coord1":
                if j not in index1_matched:
                    index1_unmatched.append(j)

            elif longest == "coord2":
                if j not in index2_matched:
                    index2_unmatched.append(j)

        return (index1_matched, index2_matched, index1_unmatched, index2_unmatched)

        # -------------------------------------- #
        # ----------- Matt's attempt ----------- #

    def load_data(self, first_file, sec_file=None):
        '''
        Load local data into table.

        Parameters:

        filename1 - required - if only argument passed, table will be loaded
        without processing or combining with another table (assumes table has
        already been processed).

        filename2 - optional - if given 2 tables will be processed and joined
        into common table. First file MUST be NED Second MUST be SIMBAD.

        '''
        if (sec_file == None):
            self.combined_table = Table.read(first_file)
            self.combined_table.remove_column("Secure")  # temporary for test data

        else:
            ned_in = Table.read(first_file)
            simbad_in = Table.read(sec_file)

    @staticmethod
    def plot_match_table(combtab, name, col_option=3):
        '''
        The more blue the closer the match.
        '''

        xmask = combtab['Exact Match'] == True
        cmask = combtab['Candidate Match'] == True
        otmask = combtab['ofType Match'] == True
        scatmask = combtab['Shared Category Match'] == True
        gmask = combtab['Generalization Match'] == True
        nomatchmask = combtab['Non Match'] == True

        xmatches = combtab[xmask]
        cmatches = combtab[cmask]
        otmatches = combtab[otmask]
        scatmatches = combtab[scatmask]
        gmatches = combtab[gmask]
        nonmatches = combtab[nomatchmask]

        if col_option == 1:
            cols = ['violet', 'blueviolet', 'blue', 'yellow', 'orange', 'red']
        elif col_option == 2:
            cols = ['blueviolet', 'royalblue', 'cyan', 'mediumseagreen', 'orange', 'red']
        elif col_option == 3:
            cols = ['blueviolet', 'dodgerblue', 'mediumseagreen', 'gold', 'orange', 'red']

        labels = ['Exact Match', 'Candidate Match', 'ofType Match',
                  'Shared Category Match', 'Generalization Match', 'Non Matches']
        matchtypes = [xmatches, cmatches, otmatches, scatmatches, gmatches, nonmatches]

        plt.figure(figsize=(11, 8))

        for i, m in enumerate(matchtypes):
            c = cols[i]
            l = labels[i]
            plt.scatter(m['RA(deg)'], m['DEC(deg)'], color=c, label=l, s=25)

        plt.legend(bbox_to_anchor=(0., 1.0, 1., .102), loc=3, ncol=6, mode='expand')
        plt.xlabel("RA (degrees)")
        plt.ylabel("DEC (degrees)")
        plt.title("{} Object Overlap coloured by Match Type".format(
            name.upper()), loc='center', pad=30.0)
        plt.tight_layout()  # make room for plot labels
        # plt.show()
        return plt

    def saveTable(self, *, fileName, file_format):
        if file_format == "csv":
            self.combined_table.write(fileName+".csv",
                                      format='ascii.csv',
                                      fast_writer=False)
        elif file_format == "fits":
            logging.warning("Sorry, saving as fits is not currently implemented.")<|MERGE_RESOLUTION|>--- conflicted
+++ resolved
@@ -393,14 +393,10 @@
         "BLL": "BL?",
     }
 
-<<<<<<< HEAD
-    def __init__(self, st):
-=======
     simbad_table_cols = ["MAIN_ID", "OTYPE", "RA_d", "DEC_d"]
     simbad_table_dtypes = ["object","object","float64","float64"]
 
-    def __init__(self):
->>>>>>> 0ee4375c
+    def __init__(self, st):
         self.combined_table = None
         self.stats = MatchStats(template_file=st)
 
@@ -457,23 +453,14 @@
         # Download object data from both SIMBAD and NED.
         logging.info("Querying SIMBAD and NED for region {}".format(objectname))
 
-<<<<<<< HEAD
         # Resolve the object name into sky coordinate using NED
-=======
- 	# Resolve the object name into sky coordinate using NED
->>>>>>> 0ee4375c
         # ensures that NED and SIMBAD searches are using the same position
         sesame_database.set('ned')
         try:
             objectcoords = get_icrs_coordinates(objectname)
         except NameResolveError:
-<<<<<<< HEAD
             logging.info("Name resolution failed.")
             return
-=======
-             logging.info("Name resolution failed.")
-             return
->>>>>>> 0ee4375c
 
         logging.info("Name resolved to coordinates {}".format(objectcoords))
 
